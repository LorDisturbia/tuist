import Foundation

// MARK: - TargetDependency

<<<<<<< HEAD
public enum TargetDependency: Codable {
    public enum VersionRules: Codable, Equatable {
        case upToNextMajorVersion(String)
        case upToNextMinorVersion(String)
        case range(from: String, to: String)
        case exact(String)
        case branch(String)
        case revision(String)

        enum CodingKeys: String, CodingKey {
            case kind
            case revision
            case branch
            case minimumVersion
            case maximumVersion
        }

        public init(from decoder: Decoder) throws {
            let container = try decoder.container(keyedBy: CodingKeys.self)
            let kind: String = try container.decode(String.self, forKey: .kind)
            if kind == "revision" {
                let revision = try container.decode(String.self, forKey: .revision)
                self = .revision(revision)
            } else if kind == "branch" {
                let branch = try container.decode(String.self, forKey: .branch)
                self = .branch(branch)
            } else if kind == "exactVersion" {
                let version = try container.decode(String.self, forKey: .minimumVersion)
                self = .exact(version)
            } else if kind == "versionRange" {
                let minimumVersion = try container.decode(String.self, forKey: .minimumVersion)
                let maximumVersion = try container.decode(String.self, forKey: .maximumVersion)
                self = .range(from: minimumVersion, to: maximumVersion)
            } else if kind == "upToNextMinorVersion" {
                let version = try container.decode(String.self, forKey: .minimumVersion)
                self = .upToNextMinorVersion(version)
            } else if kind == "upToNextMajorVersion" {
                let version = try container.decode(String.self, forKey: .minimumVersion)
                self = .upToNextMajorVersion(version)
            } else {
                fatalError("XCRemoteSwiftPackageReference kind '\(kind)' not supported")
            }
        }

        public func encode(to encoder: Encoder) throws {
            var container = encoder.container(keyedBy: CodingKeys.self)

            switch self {
            case let .upToNextMajorVersion(version):
                try container.encode("upToNextMajorVersion", forKey: .kind)
                try container.encode(version, forKey: .minimumVersion)
            case let .upToNextMinorVersion(version):
                try container.encode("upToNextMinorVersion", forKey: .kind)
                try container.encode(version, forKey: .minimumVersion)
            case let .range(from, to):
                try container.encode("versionRange", forKey: .kind)
                try container.encode(from, forKey: .minimumVersion)
                try container.encode(to, forKey: .maximumVersion)
            case let .exact(version):
                try container.encode("exactVersion", forKey: .kind)
                try container.encode(version, forKey: .minimumVersion)
            case let .branch(branch):
                try container.encode("branch", forKey: .kind)
                try container.encode(branch, forKey: .branch)
            case let .revision(revision):
                try container.encode("revision", forKey: .revision)
                try container.encode(revision, forKey: .revision)
            }
        }
    }

=======
/// Dependency status used by `.sdk` target dependencies
public enum SDKStatus: String {
    /// Required dependency
    case required

    /// Optional dependency (weakly linked)
    case optional
}

/// Defines the target dependencies supported by Tuist
public enum TargetDependency: Codable, Equatable {
    /// Dependency on another target within the same project
    ///
    /// - Parameters:
    ///   - name: Name of the target to depend on
>>>>>>> bc1fb583
    case target(name: String)

    /// Dependency on a target within another project
    ///
    /// - Parameters:
    ///   - target: Name of the target to depend on
    ///   - path: Relative path to the other project directory
    case project(target: String, path: String)

    /// Dependency on a prebuilt framework
    ///
    /// - Parameters:
    ///   - path: Relative path to the prebuilt framework
    case framework(path: String)

    /// Dependency on prebuilt library
    ///
    /// - Parameters:
    ///   - path: Relative path to the prebuilt library
    ///   - publicHeaders: Relative path to the library's public headers directory
    ///   - swiftModuleMap: Relative path to the library's swift module map file
    case library(path: String, publicHeaders: String, swiftModuleMap: String?)
    case package(url: String, productName: String, version: VersionRules)

    /// Dependency on system library or framework
    ///
    /// - Parameters:
    ///   - name: Name of the system library or framework (including extension)
    ///            e.g. `ARKit.framework`, `libc++.tbd`
    ///   - status: The dependency status (optional dependencies are weakly linked)
    case sdk(name: String, status: SDKStatus)

    /// Dependency on CocoaPods pods.
    ///
    /// - Parameters:
    ///     - path: Path to the directory that contains the Podfile.
    case cocoapods(path: String)

    /// Dependency on system library or framework
    ///
    /// - Parameters:
    ///   - name: Name of the system library or framework (including extension)
    ///            e.g. `ARKit.framework`, `libc++.tbd`
    ///
    /// Note: Defaults to using a `required` dependency status
    public static func sdk(name: String) -> TargetDependency {
        return .sdk(name: name, status: .required)
    }

    public var typeName: String {
        switch self {
        case .target:
            return "target"
        case .project:
            return "project"
        case .framework:
            return "framework"
        case .library:
            return "library"
<<<<<<< HEAD
        case .package:
            return "package"
=======
        case .sdk:
            return "sdk"
        case .cocoapods:
            return "cocoapods"
>>>>>>> bc1fb583
        }
    }
}

// MARK: - SDKStatus (Coding)

extension SDKStatus: Codable {}

// MARK: - TargetDependency (Coding)

extension TargetDependency {
    public enum CodingError: Error {
        case unknownType(String)
    }

    public enum CodingKeys: String, CodingKey {
        case type
        case name
        case target
        case path
        case url
        case productName
        case versionRules = "version_rules"
        case publicHeaders = "public_headers"
        case swiftModuleMap = "swift_module_map"
        case status
    }

    public init(from decoder: Decoder) throws {
        let container = try decoder.container(keyedBy: CodingKeys.self)

        let type = try container.decode(String.self, forKey: .type)

        switch type {
        case "target":
            self = .target(name: try container.decode(String.self, forKey: .name))

        case "project":
            self = .project(
                target: try container.decode(String.self, forKey: .target),
                path: try container.decode(String.self, forKey: .path)
            )

        case "framework":
            self = .framework(path: try container.decode(String.self, forKey: .path))

        case "library":
            self = .library(
                path: try container.decode(String.self, forKey: .path),
                publicHeaders: try container.decode(String.self, forKey: .publicHeaders),
                swiftModuleMap: try container.decodeIfPresent(String.self, forKey: .swiftModuleMap)
            )

<<<<<<< HEAD
        case "package":
            self = .package(url: try container.decode(String.self, forKey: .url),
                            productName: try container.decode(String.self, forKey: .productName),
                            version: try container.decode(VersionRules.self, forKey: .versionRules))
=======
        case "sdk":
            self = .sdk(name: try container.decode(String.self, forKey: .name),
                        status: try container.decode(SDKStatus.self, forKey: .status))

        case "cocoapods":
            self = .cocoapods(path: try container.decode(String.self, forKey: .path))
>>>>>>> bc1fb583

        default:
            throw CodingError.unknownType(type)
        }
    }

    public func encode(to encoder: Encoder) throws {
        var container = encoder.container(keyedBy: CodingKeys.self)

        try container.encode(typeName, forKey: .type)

        switch self {
        case let .target(name: name):
            try container.encode(name, forKey: .name)
        case let .project(target: target, path: path):
            try container.encode(target, forKey: .target)
            try container.encode(path, forKey: .path)
        case let .framework(path: path):
            try container.encode(path, forKey: .path)
        case let .library(path: path, publicHeaders: publicHeaders, swiftModuleMap: swiftModuleMap):
            try container.encode(path, forKey: .path)
            try container.encode(publicHeaders, forKey: .publicHeaders)
            try container.encodeIfPresent(swiftModuleMap, forKey: .swiftModuleMap)
<<<<<<< HEAD
        case let .package(url, productName, version):
            try container.encode(url, forKey: .url)
            try container.encode(productName, forKey: .productName)
            try container.encode(version, forKey: .versionRules)
=======
        case let .sdk(name, status):
            try container.encode(name, forKey: .name)
            try container.encode(status, forKey: .status)
        case let .cocoapods(path):
            try container.encode(path, forKey: .path)
>>>>>>> bc1fb583
        }
    }
}<|MERGE_RESOLUTION|>--- conflicted
+++ resolved
@@ -2,9 +2,19 @@
 
 // MARK: - TargetDependency
 
-<<<<<<< HEAD
-public enum TargetDependency: Codable {
-    public enum VersionRules: Codable, Equatable {
+/// Dependency status used by `.sdk` target dependencies
+public enum SDKStatus: String {
+    /// Required dependency
+    case required
+
+    /// Optional dependency (weakly linked)
+    case optional
+}
+
+/// Defines the target dependencies supported by Tuist
+public enum TargetDependency: Codable, Equatable {
+
+    public enum VersionRequirement: Codable, Equatable {
         case upToNextMajorVersion(String)
         case upToNextMinorVersion(String)
         case range(from: String, to: String)
@@ -74,23 +84,10 @@
         }
     }
 
-=======
-/// Dependency status used by `.sdk` target dependencies
-public enum SDKStatus: String {
-    /// Required dependency
-    case required
-
-    /// Optional dependency (weakly linked)
-    case optional
-}
-
-/// Defines the target dependencies supported by Tuist
-public enum TargetDependency: Codable, Equatable {
     /// Dependency on another target within the same project
     ///
     /// - Parameters:
     ///   - name: Name of the target to depend on
->>>>>>> bc1fb583
     case target(name: String)
 
     /// Dependency on a target within another project
@@ -113,7 +110,9 @@
     ///   - publicHeaders: Relative path to the library's public headers directory
     ///   - swiftModuleMap: Relative path to the library's swift module map file
     case library(path: String, publicHeaders: String, swiftModuleMap: String?)
-    case package(url: String, productName: String, version: VersionRules)
+    
+    
+    case package(url: String, productName: String, version: VersionRequirement)
 
     /// Dependency on system library or framework
     ///
@@ -150,15 +149,12 @@
             return "framework"
         case .library:
             return "library"
-<<<<<<< HEAD
         case .package:
             return "package"
-=======
         case .sdk:
             return "sdk"
         case .cocoapods:
             return "cocoapods"
->>>>>>> bc1fb583
         }
     }
 }
@@ -181,7 +177,7 @@
         case path
         case url
         case productName
-        case versionRules = "version_rules"
+        case versionRequirement = "version_requirement"
         case publicHeaders = "public_headers"
         case swiftModuleMap = "swift_module_map"
         case status
@@ -212,20 +208,18 @@
                 swiftModuleMap: try container.decodeIfPresent(String.self, forKey: .swiftModuleMap)
             )
 
-<<<<<<< HEAD
         case "package":
             self = .package(url: try container.decode(String.self, forKey: .url),
                             productName: try container.decode(String.self, forKey: .productName),
-                            version: try container.decode(VersionRules.self, forKey: .versionRules))
-=======
+                            version: try container.decode(VersionRequirement.self, forKey: .versionRequirement))
+        
         case "sdk":
             self = .sdk(name: try container.decode(String.self, forKey: .name),
                         status: try container.decode(SDKStatus.self, forKey: .status))
 
         case "cocoapods":
             self = .cocoapods(path: try container.decode(String.self, forKey: .path))
->>>>>>> bc1fb583
-
+        
         default:
             throw CodingError.unknownType(type)
         }
@@ -248,18 +242,15 @@
             try container.encode(path, forKey: .path)
             try container.encode(publicHeaders, forKey: .publicHeaders)
             try container.encodeIfPresent(swiftModuleMap, forKey: .swiftModuleMap)
-<<<<<<< HEAD
         case let .package(url, productName, version):
             try container.encode(url, forKey: .url)
             try container.encode(productName, forKey: .productName)
-            try container.encode(version, forKey: .versionRules)
-=======
+            try container.encode(version, forKey: .versionRequirement)
         case let .sdk(name, status):
             try container.encode(name, forKey: .name)
             try container.encode(status, forKey: .status)
         case let .cocoapods(path):
             try container.encode(path, forKey: .path)
->>>>>>> bc1fb583
         }
     }
 }