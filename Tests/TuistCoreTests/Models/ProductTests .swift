import Foundation
import XcodeProj
import XCTest

@testable import TuistCore

final class ProductTests: XCTestCase {
    func test_xcodeValue() {
        XCTAssertEqual(Product.app.xcodeValue, PBXProductType.application)
        XCTAssertEqual(Product.staticLibrary.xcodeValue, PBXProductType.staticLibrary)
        XCTAssertEqual(Product.dynamicLibrary.xcodeValue, PBXProductType.dynamicLibrary)
        XCTAssertEqual(Product.framework.xcodeValue, PBXProductType.framework)
        XCTAssertEqual(Product.unitTests.xcodeValue, PBXProductType.unitTestBundle)
        XCTAssertEqual(Product.uiTests.xcodeValue, PBXProductType.uiTestBundle)
        XCTAssertEqual(Product.appExtension.xcodeValue, PBXProductType.appExtension)
        XCTAssertEqual(Product.stickerPackExtension.xcodeValue, PBXProductType.stickerPack)
        XCTAssertEqual(Product.appClip.xcodeValue, PBXProductType.onDemandInstallCapableApplication)
    }

    func test_description() {
        XCTAssertEqual(Product.app.description, "application")
        XCTAssertEqual(Product.staticLibrary.description, "static library")
        XCTAssertEqual(Product.dynamicLibrary.description, "dynamic library")
        XCTAssertEqual(Product.framework.description, "framework")
        XCTAssertEqual(Product.unitTests.description, "unit tests")
        XCTAssertEqual(Product.uiTests.description, "ui tests")
        XCTAssertEqual(Product.appExtension.description, "app extension")
        XCTAssertEqual(Product.stickerPackExtension.description, "sticker pack extension")
        XCTAssertEqual(Product.appClip.description, "appClip")
    }

    func test_forPlatform_when_ios() {
        let got = Product.forPlatform(.iOS)
        let expected: [Product] = [
            .app,
            .staticLibrary,
            .dynamicLibrary,
            .framework,
            .appExtension,
            .stickerPackExtension,
            //            .messagesApplication,
            .messagesExtension,
            .unitTests,
            .uiTests,
            .appClip,
        ]
        XCTAssertEqual(Set(got), Set(expected))
    }

    func test_forPlatform_when_macOS() {
        let got = Product.forPlatform(.macOS)
        let expected: [Product] = [
            .app,
            .commandLineTool,
            .staticLibrary,
            .dynamicLibrary,
            .framework,
            .unitTests,
            .uiTests,
        ]
        XCTAssertEqual(got, Set(expected))
    }

    func test_forPlatform_when_tvOS() {
        let got = Product.forPlatform(.tvOS)
        let expected: [Product] = [
            .app,
            .staticLibrary,
            .dynamicLibrary,
            .framework,
            //            .tvExtension,
            .unitTests,
            .uiTests,
        ]
        XCTAssertEqual(got, Set(expected))
    }

    func test_runnable() {
        Product.allCases.forEach { product in
<<<<<<< HEAD
            if [.app, .commandLineTool].contains(product) {
=======
            if [.app, .appClip].contains(product) {
>>>>>>> 051145a0
                XCTAssertTrue(product.runnable)
            } else {
                XCTAssertFalse(product.runnable)
            }
        }
    }

    func test_testsBundle() {
        Product.allCases.forEach { product in
            if product == .uiTests || product == .unitTests {
                XCTAssertTrue(product.testsBundle)
            } else {
                XCTAssertFalse(product.testsBundle)
            }
        }
    }
}<|MERGE_RESOLUTION|>--- conflicted
+++ resolved
@@ -77,11 +77,7 @@
 
     func test_runnable() {
         Product.allCases.forEach { product in
-<<<<<<< HEAD
-            if [.app, .commandLineTool].contains(product) {
-=======
-            if [.app, .appClip].contains(product) {
->>>>>>> 051145a0
+            if [.app, .appClip, .commandLineTool].contains(product) {
                 XCTAssertTrue(product.runnable)
             } else {
                 XCTAssertFalse(product.runnable)
