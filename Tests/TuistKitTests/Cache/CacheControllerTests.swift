import Foundation
import TSCBasic
import TuistCache
import TuistCacheTesting
import TuistCore
import TuistCoreTesting
import TuistGraph
import TuistGraphTesting
import TuistLoader
import TuistLoaderTesting
import TuistSupport
import XCTest

@testable import TuistCore
@testable import TuistKit
@testable import TuistSupportTesting

final class CacheControllerTests: TuistUnitTestCase {
    var generator: MockGenerator!
    var cacheGraphContentHasher: MockCacheGraphContentHasher!
    var artifactBuilder: MockCacheArtifactBuilder!
    var bundleArtifactBuilder: MockCacheArtifactBuilder!
    var manifestLoader: MockManifestLoader!
    var cache: MockCacheStorage!
    var subject: CacheController!
    var projectGeneratorProvider: MockCacheControllerProjectGeneratorProvider!
    var config: Config!
    var cacheGraphLinter: MockCacheGraphLinter!

    override func setUp() {
        generator = MockGenerator()
        artifactBuilder = MockCacheArtifactBuilder()
        bundleArtifactBuilder = MockCacheArtifactBuilder()
        cache = MockCacheStorage()
        manifestLoader = MockManifestLoader()
        cacheGraphContentHasher = MockCacheGraphContentHasher()
        config = .test()
        projectGeneratorProvider = MockCacheControllerProjectGeneratorProvider()
        projectGeneratorProvider.stubbedGeneratorResult = generator
        cacheGraphLinter = MockCacheGraphLinter()
        subject = CacheController(
            cache: cache,
            artifactBuilder: artifactBuilder,
            bundleArtifactBuilder: bundleArtifactBuilder,
            projectGeneratorProvider: projectGeneratorProvider,
            cacheGraphContentHasher: cacheGraphContentHasher,
            cacheGraphLinter: cacheGraphLinter
        )

        super.setUp()
    }

    override func tearDown() {
        super.tearDown()
        generator = nil
        artifactBuilder = nil
        bundleArtifactBuilder = nil
        cacheGraphContentHasher = nil
        manifestLoader = nil
        cache = nil
        subject = nil
        config = nil
    }

    func test_cache_builds_and_caches_the_frameworks() throws {
        // Given
        let path = try temporaryPath()
        let xcworkspacePath = path.appending(component: "Project.xcworkspace")
        let project = Project.test(path: path, name: "Cache")
        let targetNames = ["foo", "bar", "baz"].shuffled()
        let aTarget = Target.test(name: targetNames[0])
        let bTarget = Target.test(name: targetNames[1])
        let cTarget = Target.test(name: targetNames[2])
        let aFrameworkPath = path.appending(component: "\(aTarget.name).framework")
        let bFrameworkPath = path.appending(component: "\(bTarget.name).framework")
        let cFrameworkPath = path.appending(component: "\(cTarget.name).framework")
        try FileHandler.shared.createFolder(aFrameworkPath)
        try FileHandler.shared.createFolder(bFrameworkPath)
        try FileHandler.shared.createFolder(cFrameworkPath)

        let aGraphTarget = GraphTarget.test(path: project.path, target: aTarget, project: project)
        let bGraphTarget = GraphTarget.test(path: project.path, target: bTarget, project: project)
        let cGraphTarget = GraphTarget.test(path: project.path, target: cTarget, project: project)
        let nodeWithHashes = [
            aGraphTarget: "\(aTarget.name)_HASH",
            bGraphTarget: "\(bTarget.name)_HASH",
            cGraphTarget: "\(cTarget.name)_HASH",
        ]
        let graph = Graph.test(
            projects: [project.path: project],
            targets: nodeWithHashes.keys.reduce(into: [project.path: [String: Target]()]) { $0[project.path]?[$1.target.name] = $1.target },
            dependencies: [
                .target(name: bGraphTarget.target.name, path: bGraphTarget.path): [
                    .target(name: aGraphTarget.target.name, path: aGraphTarget.path),
                ],
                .target(name: cGraphTarget.target.name, path: cGraphTarget.path): [
                    .target(name: bGraphTarget.target.name, path: bGraphTarget.path),
                ],
            ]
        )

        manifestLoader.manifestsAtStub = { (loadPath: AbsolutePath) -> Set<Manifest> in
            XCTAssertEqual(loadPath, path)
            return Set(arrayLiteral: .project)
        }
        generator.generateWithGraphStub = { (loadPath, _) -> (AbsolutePath, Graph) in
            XCTAssertEqual(loadPath, path)
            return (xcworkspacePath, graph)
        }
        generator.generateStub = { (loadPath, _) -> AbsolutePath in
            XCTAssertEqual(loadPath, path)
            return xcworkspacePath
        }
        cacheGraphContentHasher.contentHashesStub = { _, _, _ in
            nodeWithHashes
        }
        artifactBuilder.stubbedCacheOutputType = .xcframework

        // When
        try subject.cache(path: path, cacheProfile: .test(configuration: "Debug"), targetsToFilter: [], dependenciesOnly: false)

        // Then
        XCTAssertPrinterOutputContains("""
        Hashing cacheable targets
        Building cacheable targets
        Building cacheable targets: \(aTarget.name), 1 out of 3
        Building cacheable targets: \(bTarget.name), 2 out of 3
        Building cacheable targets: \(cTarget.name), 3 out of 3
        All cacheable targets have been cached successfully as xcframeworks
        """)
        XCTAssertEqual(cacheGraphLinter.invokedLintCount, 1)
        XCTAssertEqual(artifactBuilder.invokedBuildProjectTargetParametersList[0].target, aTarget)
        XCTAssertEqual(artifactBuilder.invokedBuildProjectTargetParametersList[1].target, bTarget)
        XCTAssertEqual(artifactBuilder.invokedBuildProjectTargetParametersList[2].target, cTarget)
    }

    func test_filtered_cache_builds_and_caches_the_frameworks() throws {
        // Given
        let path = try temporaryPath()
        let xcworkspacePath = path.appending(component: "Project.xcworkspace")
        let project = Project.test(path: path, name: "Cache")
        let targetNames = ["foo", "bar", "baz"].shuffled()
        let aTarget = Target.test(name: targetNames[0])
        let bTarget = Target.test(name: targetNames[1])
        let cTarget = Target.test(name: targetNames[2])
        let aFrameworkPath = path.appending(component: "\(aTarget.name).framework")
        let bFrameworkPath = path.appending(component: "\(bTarget.name).framework")
        let cFrameworkPath = path.appending(component: "\(cTarget.name).framework")
        try FileHandler.shared.createFolder(aFrameworkPath)
        try FileHandler.shared.createFolder(bFrameworkPath)
        try FileHandler.shared.createFolder(cFrameworkPath)

        let aGraphTarget = GraphTarget.test(path: project.path, target: aTarget, project: project)
        let bGraphTarget = GraphTarget.test(path: project.path, target: bTarget, project: project)
        let cGraphTarget = GraphTarget.test(path: project.path, target: cTarget, project: project)
        let nodeWithHashes = [
            aGraphTarget: "\(aTarget.name)_HASH",
            bGraphTarget: "\(bTarget.name)_HASH",
            cGraphTarget: "\(cTarget.name)_HASH",
        ]
        let graph = Graph.test(
            projects: [project.path: project],
            targets: nodeWithHashes.keys.reduce(into: [project.path: [String: Target]()]) { $0[project.path]?[$1.target.name] = $1.target },
            dependencies: [
                .target(name: bGraphTarget.target.name, path: bGraphTarget.path): [
                    .target(name: aGraphTarget.target.name, path: aGraphTarget.path),
                ],
                .target(name: cGraphTarget.target.name, path: cGraphTarget.path): [
                    .target(name: bGraphTarget.target.name, path: bGraphTarget.path),
                ],
            ]
        )

        manifestLoader.manifestsAtStub = { (loadPath: AbsolutePath) -> Set<Manifest> in
            XCTAssertEqual(loadPath, path)
            return Set(arrayLiteral: .project)
        }
        generator.generateWithGraphStub = { (loadPath, _) -> (AbsolutePath, Graph) in
            XCTAssertEqual(loadPath, path)
            return (xcworkspacePath, graph)
        }
        generator.generateStub = { (loadPath, _) -> AbsolutePath in
            XCTAssertEqual(loadPath, path)
            return xcworkspacePath
        }
        cacheGraphContentHasher.contentHashesStub = { _, _, _ in
            nodeWithHashes
        }
        artifactBuilder.stubbedCacheOutputType = .xcframework

        // When
        try subject.cache(path: path, cacheProfile: .test(configuration: "Debug"), targetsToFilter: [bTarget.name], dependenciesOnly: false)

        // Then
        XCTAssertPrinterOutputContains("""
        Hashing cacheable targets
        Building cacheable targets
        Building cacheable targets: \(aTarget.name), 1 out of 2
        Building cacheable targets: \(bTarget.name), 2 out of 2
        All cacheable targets have been cached successfully as xcframeworks
        """)
        XCTAssertEqual(cacheGraphLinter.invokedLintCount, 1)
        XCTAssertEqual(artifactBuilder.invokedBuildProjectTargetParametersList[0].target, aTarget)
        XCTAssertEqual(artifactBuilder.invokedBuildProjectTargetParametersList[1].target, bTarget)
    }

<<<<<<< HEAD
    func test_filtered_cache_builds_with_dependencies_only_and_caches_the_frameworks() throws {
        // Given
        let project = Project.test()
        let aTarget = Target.test(name: "a")
        let bTarget = Target.test(name: "b")
        let cTarget = Target.test(name: "c")
        let aGraphTarget = GraphTarget.test(path: project.path, target: aTarget, project: project)
        let bGraphTarget = GraphTarget.test(path: project.path, target: bTarget, project: project)
        let cGraphTarget = GraphTarget.test(path: project.path, target: cTarget, project: project)
        let graphTargets = [aGraphTarget, bGraphTarget, cGraphTarget]
        let graph = Graph.test(
            projects: [project.path: project],
            targets: graphTargets.reduce(into: [project.path: [String: Target]()]) { $0[project.path]?[$1.target.name] = $1.target },
            dependencies: [
                // `bTarget` is a dependency of `aTarget`.
                .target(name: aGraphTarget.target.name, path: aGraphTarget.path): [
                    .target(name: bGraphTarget.target.name, path: bGraphTarget.path),
                ],
                // `cTarget` is a dependency of `bTarget`.
                .target(name: bGraphTarget.target.name, path: bGraphTarget.path): [
                    .target(name: cGraphTarget.target.name, path: cGraphTarget.path),
                ],
            ]
        )

        let nodeWithHashes = [
            aGraphTarget: "\(aTarget.name)_HASH",
            bGraphTarget: "\(bTarget.name)_HASH",
            cGraphTarget: "\(cTarget.name)_HASH",
        ]
        cacheGraphContentHasher.contentHashesStub = { _, _, _ in nodeWithHashes }

        artifactBuilder.stubbedCacheOutputType = .xcframework

        // When
        let results = try subject.makeHashesByTargetToBeCached(
            for: graph,
            cacheProfile: .test(),
            targetsToFilter: [aTarget.name, bTarget.name],
            dependenciesOnly: true
        )

        // Then
        XCTAssertEqual(results.count, 1)
        let first = try XCTUnwrap(results.first)
        XCTAssertEqual(first.0, cGraphTarget)
        XCTAssertEqual(first.1, nodeWithHashes[cGraphTarget])
    }

=======
>>>>>>> 5099b4b5
    func test_given_target_to_filter_is_not_cacheable_should_cache_its_depedendencies() throws {
        // Given
        let project = Project.test()
        let aTarget = Target.test(name: "a")
        let bTarget = Target.test(name: "b")
        let aGraphTarget = GraphTarget.test(path: project.path, target: aTarget, project: project)
        let bGraphTarget = GraphTarget.test(path: project.path, target: bTarget, project: project)
        let graph = Graph.test(
            projects: [project.path: project],
            targets: [aGraphTarget, bGraphTarget].reduce(into: [project.path: [String: Target]()]) { $0[project.path]?[$1.target.name] = $1.target },
            dependencies: [
                // `bTarget` is a dependency of `aTarget`.
                .target(name: aGraphTarget.target.name, path: aGraphTarget.path): [
                    .target(name: bGraphTarget.target.name, path: bGraphTarget.path),
                ],
            ]
        )

        // `aTarget` is not cacheable, but `bTarget` (its dependency) it is.
        let nodeWithHashes = [
            bGraphTarget: "\(bTarget.name)_HASH",
        ]
        cacheGraphContentHasher.contentHashesStub = { _, _, _ in
            nodeWithHashes
        }

        artifactBuilder.stubbedCacheOutputType = .xcframework

        // When
<<<<<<< HEAD
        let results = try subject.makeHashesByTargetToBeCached(for: graph, cacheProfile: .test(), targetsToFilter: [aTarget.name], dependenciesOnly: false)
=======
        let results = try subject.makeHashesByTargetToBeCached(for: graph, cacheProfile: .test(), targetsToFilter: [aTarget.name])
>>>>>>> 5099b4b5

        // Then
        XCTAssertEqual(results.count, 1)
        let first = try XCTUnwrap(results.first)
        XCTAssertEqual(first.0, bGraphTarget)
        XCTAssertEqual(first.1, nodeWithHashes[bGraphTarget])
    }
}<|MERGE_RESOLUTION|>--- conflicted
+++ resolved
@@ -204,7 +204,6 @@
         XCTAssertEqual(artifactBuilder.invokedBuildProjectTargetParametersList[1].target, bTarget)
     }
 
-<<<<<<< HEAD
     func test_filtered_cache_builds_with_dependencies_only_and_caches_the_frameworks() throws {
         // Given
         let project = Project.test()
@@ -254,8 +253,6 @@
         XCTAssertEqual(first.1, nodeWithHashes[cGraphTarget])
     }
 
-=======
->>>>>>> 5099b4b5
     func test_given_target_to_filter_is_not_cacheable_should_cache_its_depedendencies() throws {
         // Given
         let project = Project.test()
@@ -285,11 +282,12 @@
         artifactBuilder.stubbedCacheOutputType = .xcframework
 
         // When
-<<<<<<< HEAD
-        let results = try subject.makeHashesByTargetToBeCached(for: graph, cacheProfile: .test(), targetsToFilter: [aTarget.name], dependenciesOnly: false)
-=======
-        let results = try subject.makeHashesByTargetToBeCached(for: graph, cacheProfile: .test(), targetsToFilter: [aTarget.name])
->>>>>>> 5099b4b5
+        let results = try subject.makeHashesByTargetToBeCached(
+            for: graph,
+            cacheProfile: .test(),
+            targetsToFilter: [aTarget.name],
+            dependenciesOnly: false
+        )
 
         // Then
         XCTAssertEqual(results.count, 1)
